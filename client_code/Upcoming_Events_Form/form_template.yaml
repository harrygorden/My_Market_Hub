components:
- components:
  - components: []
    layout_properties: {grid_position: 'SAAFZZ,VFVCKF'}
    name: rich_text_1
    properties: {align: center, content: Upcoming Events, font_size: 40}
    type: RichText
  - components:
    - components:
      - layout_properties: {grid_position: 'JCZJEO,UVWYMV'}
        name: rich_text_high_impact_event_countdown
        properties: {align: center, content: High Impact event timer countdown placeholder, font_size: 20}
        type: RichText
      - layout_properties: {grid_position: 'NINQNS,JHPXMB'}
        name: timer_1
        properties: {}
        type: Timer
      layout_properties: {grid_position: 'RMULBG,UNQTHP'}
      name: outlined_card_5
      properties: {background: 'theme:Primary Container', role: outlined-card}
      type: ColumnPanel
    layout_properties: {grid_position: 'AXLLVU,PEPLZE'}
    name: outlined_card_4
    properties: {background: 'theme:Primary', role: outlined-card}
    type: ColumnPanel
  - components:
    - components:
<<<<<<< HEAD
      - layout_properties: {grid_position: 'HIOOUZ,YCNNYJ'}
=======
      - layout_properties: {grid_position: 'SZESVP,GWKHJE'}
>>>>>>> d9698a99
        name: spacer_3
        properties: {height: 32}
        type: Spacer
      - event_bindings: {change: drop_down_time_range_change}
<<<<<<< HEAD
        layout_properties: {grid_position: 'HIOOUZ,XMUYKG'}
=======
        layout_properties: {grid_position: 'SZESVP,BIQAKV'}
>>>>>>> d9698a99
        name: drop_down_time_range
        properties:
          include_placeholder: false
          items: [Today, Tomorrow, This Week, Next Week, This Month, Next Month]
        type: DropDown
      - data_bindings: []
        event_bindings: {change: drop_down_time_zone_change}
<<<<<<< HEAD
        layout_properties: {grid_position: 'HIOOUZ,LCGXMN'}
=======
        layout_properties: {grid_position: 'SZESVP,PLYGAI'}
>>>>>>> d9698a99
        name: drop_down_time_zone
        properties:
          items: [UTC, Eastern, Central, Mountain, Pacific]
        type: DropDown
<<<<<<< HEAD
      - layout_properties: {grid_position: 'HIOOUZ,KNKPIF'}
=======
      - layout_properties: {grid_position: 'SZESVP,DMTTQB'}
>>>>>>> d9698a99
        name: spacer_4
        properties: {height: 32}
        type: Spacer
      - components:
<<<<<<< HEAD
        - layout_properties: {grid_position: 'WWQICA,GXHYIN UBABNF,JKWFVP'}
          name: spacer_1
          properties: {height: 32}
          type: Spacer
        - layout_properties: {grid_position: 'WWQICA,GXHYIN UBABNF,PFNRZB PONTNU,WIFZIN'}
=======
        - layout_properties: {grid_position: 'UUKDVD,KIXVZU'}
>>>>>>> d9698a99
          name: rich_text_2
          properties: {align: center, content: 'Select desired imapct:', font_size: 18, spacing_above: none, spacing_below: none}
          type: RichText
        - event_bindings: {change: check_box_low_change}
<<<<<<< HEAD
          layout_properties: {grid_position: 'WWQICA,GXHYIN UBABNF,PFNRZB TNFNGN,QKMIIU'}
=======
          layout_properties: {grid_position: 'UKNIZM,OSOISR'}
>>>>>>> d9698a99
          name: check_box_low
          properties: {align: right, checked: true, text: Low}
          type: CheckBox
        - event_bindings: {change: check_box_medium_change}
<<<<<<< HEAD
          layout_properties: {grid_position: 'WWQICA,GXHYIN UBABNF,PFNRZB TNFNGN,TMZRWT'}
          name: check_box_medium
          properties: {align: center, background: '', checked: true, foreground: 'theme:On Primary Container', text: Medium}
          type: CheckBox
        - layout_properties: {grid_position: 'WWQICA,YKBXNY'}
          name: spacer_2
          properties: {height: 32}
          type: Spacer
        - event_bindings: {change: check_box_high_change}
          layout_properties: {grid_position: 'WWQICA,GXHYIN UBABNF,PFNRZB TNFNGN,YEOGWM'}
          name: check_box_high
          properties: {checked: true, text: High}
          type: CheckBox
        layout_properties: {grid_position: 'XPMANF,RYHDBJ'}
        name: outlined_card_3
        properties: {background: 'theme:Primary Container', col_widths: '{"GXHYIN":45,"YKBXNY":15,"JKWFVP":20,"PFNRZB":40}', role: outlined-card}
        type: ColumnPanel
      layout_properties: {grid_position: 'ZJUDIR,PRCTOW'}
      name: outlined_card_6
      properties: {role: outlined-card}
=======
          layout_properties: {grid_position: 'UKNIZM,WFBRMZ'}
          name: check_box_medium
          properties: {align: center, background: '', checked: true, foreground: 'theme:On Primary Container', text: Medium}
          type: CheckBox
        - event_bindings: {change: check_box_high_change}
          layout_properties: {grid_position: 'UKNIZM,DNMJSZ'}
          name: check_box_high
          properties: {checked: true, text: High}
          type: CheckBox
        layout_properties: {full_width_row: false, grid_position: 'ZTVFMQ,KRMETJ'}
        name: outlined_card_6
        properties: {background: 'theme:Primary Container', role: outlined-card}
        type: ColumnPanel
      layout_properties: {grid_position: 'DLMBSJ,WLXPKL'}
      name: outlined_card_3
      properties: {background: 'theme:Primary Container', col_widths: '{}', role: outlined-card}
>>>>>>> d9698a99
      type: ColumnPanel
    - components:
      - data_bindings: []
        layout_properties: {}
        name: data_grid_repeating_panel
        properties: {item_template: Upcoming_Events_Form.RowTemplate1, visible: true}
        type: RepeatingPanel
      layout_properties: {grid_position: 'LRYAAB,RJJLUA', row_background: ''}
      name: data_grid_market_events
      properties:
        auto_header: true
        background: theme:Surface
        columns:
        - {data_key: date, id: KMCFYF, title: Date}
        - {data_key: time, id: FCPXRI, title: Time}
        - {data_key: event, id: YOZLSI, title: Event}
        - {data_key: impact, id: EMAMUM, title: Impact}
        - {data_key: forecast, id: ISSGTE, title: Forecast}
        - {data_key: previous, id: OMMDHK, title: Previous}
        foreground: theme:On Surface
        role: tonal-data-grid
        rows_per_page: 10
        show_page_controls: true
        visible: true
      type: DataGrid
    layout_properties: {full_width_row: false, grid_position: 'FBNCGY,NSPYHY'}
    name: outlined_card_2
    properties: {background: 'theme:Primary', role: outlined-card}
    type: ColumnPanel
  layout_properties: {full_width_row: false, grid_position: 'BUKIIE,CNIBMO'}
  name: outlined_card_1
  properties:
    background: theme:Primary Container
    col_spacing: huge
    role: elevated-card
    spacing:
      padding: [null, 60, null, 60]
  type: ColumnPanel
container:
  properties: {background: 'theme:Primary'}
  type: ColumnPanel
is_package: true<|MERGE_RESOLUTION|>--- conflicted
+++ resolved
@@ -24,107 +24,51 @@
     properties: {background: 'theme:Primary', role: outlined-card}
     type: ColumnPanel
   - components:
+    - event_bindings: {change: drop_down_time_range_change}
+      layout_properties: {grid_position: 'JJOBQI,JOJRQP'}
+      name: drop_down_time_range
+      properties:
+        include_placeholder: false
+        items: [Today, Tomorrow, This Week, Next Week, This Month, Next Month]
+      type: DropDown
+    - data_bindings: []
+      event_bindings: {change: drop_down_time_zone_change}
+      layout_properties: {grid_position: 'JJOBQI,VPMMDT'}
+      name: drop_down_time_zone
+      properties:
+        items: [UTC, Eastern, Central, Mountain, Pacific]
+      type: DropDown
     - components:
-<<<<<<< HEAD
-      - layout_properties: {grid_position: 'HIOOUZ,YCNNYJ'}
-=======
-      - layout_properties: {grid_position: 'SZESVP,GWKHJE'}
->>>>>>> d9698a99
-        name: spacer_3
+      - layout_properties: {grid_position: 'WWQICA,GXHYIN UBABNF,JKWFVP'}
+        name: spacer_1
         properties: {height: 32}
         type: Spacer
-      - event_bindings: {change: drop_down_time_range_change}
-<<<<<<< HEAD
-        layout_properties: {grid_position: 'HIOOUZ,XMUYKG'}
-=======
-        layout_properties: {grid_position: 'SZESVP,BIQAKV'}
->>>>>>> d9698a99
-        name: drop_down_time_range
-        properties:
-          include_placeholder: false
-          items: [Today, Tomorrow, This Week, Next Week, This Month, Next Month]
-        type: DropDown
-      - data_bindings: []
-        event_bindings: {change: drop_down_time_zone_change}
-<<<<<<< HEAD
-        layout_properties: {grid_position: 'HIOOUZ,LCGXMN'}
-=======
-        layout_properties: {grid_position: 'SZESVP,PLYGAI'}
->>>>>>> d9698a99
-        name: drop_down_time_zone
-        properties:
-          items: [UTC, Eastern, Central, Mountain, Pacific]
-        type: DropDown
-<<<<<<< HEAD
-      - layout_properties: {grid_position: 'HIOOUZ,KNKPIF'}
-=======
-      - layout_properties: {grid_position: 'SZESVP,DMTTQB'}
->>>>>>> d9698a99
-        name: spacer_4
+      - layout_properties: {grid_position: 'WWQICA,GXHYIN UBABNF,PFNRZB PONTNU,WIFZIN'}
+        name: rich_text_2
+        properties: {align: center, content: 'Select desired impact:', font_size: 18, spacing_above: none, spacing_below: none}
+        type: RichText
+      - event_bindings: {change: check_box_low_change}
+        layout_properties: {grid_position: 'WWQICA,GXHYIN UBABNF,PFNRZB TNFNGN,QKMIIU'}
+        name: check_box_low
+        properties: {align: right, checked: true, text: Low}
+        type: CheckBox
+      - event_bindings: {change: check_box_medium_change}
+        layout_properties: {grid_position: 'WWQICA,GXHYIN UBABNF,PFNRZB TNFNGN,TMZRWT'}
+        name: check_box_medium
+        properties: {align: center, background: '', checked: true, foreground: 'theme:On Primary Container', text: Medium}
+        type: CheckBox
+      - layout_properties: {grid_position: 'WWQICA,YKBXNY'}
+        name: spacer_2
         properties: {height: 32}
         type: Spacer
-      - components:
-<<<<<<< HEAD
-        - layout_properties: {grid_position: 'WWQICA,GXHYIN UBABNF,JKWFVP'}
-          name: spacer_1
-          properties: {height: 32}
-          type: Spacer
-        - layout_properties: {grid_position: 'WWQICA,GXHYIN UBABNF,PFNRZB PONTNU,WIFZIN'}
-=======
-        - layout_properties: {grid_position: 'UUKDVD,KIXVZU'}
->>>>>>> d9698a99
-          name: rich_text_2
-          properties: {align: center, content: 'Select desired imapct:', font_size: 18, spacing_above: none, spacing_below: none}
-          type: RichText
-        - event_bindings: {change: check_box_low_change}
-<<<<<<< HEAD
-          layout_properties: {grid_position: 'WWQICA,GXHYIN UBABNF,PFNRZB TNFNGN,QKMIIU'}
-=======
-          layout_properties: {grid_position: 'UKNIZM,OSOISR'}
->>>>>>> d9698a99
-          name: check_box_low
-          properties: {align: right, checked: true, text: Low}
-          type: CheckBox
-        - event_bindings: {change: check_box_medium_change}
-<<<<<<< HEAD
-          layout_properties: {grid_position: 'WWQICA,GXHYIN UBABNF,PFNRZB TNFNGN,TMZRWT'}
-          name: check_box_medium
-          properties: {align: center, background: '', checked: true, foreground: 'theme:On Primary Container', text: Medium}
-          type: CheckBox
-        - layout_properties: {grid_position: 'WWQICA,YKBXNY'}
-          name: spacer_2
-          properties: {height: 32}
-          type: Spacer
-        - event_bindings: {change: check_box_high_change}
-          layout_properties: {grid_position: 'WWQICA,GXHYIN UBABNF,PFNRZB TNFNGN,YEOGWM'}
-          name: check_box_high
-          properties: {checked: true, text: High}
-          type: CheckBox
-        layout_properties: {grid_position: 'XPMANF,RYHDBJ'}
-        name: outlined_card_3
-        properties: {background: 'theme:Primary Container', col_widths: '{"GXHYIN":45,"YKBXNY":15,"JKWFVP":20,"PFNRZB":40}', role: outlined-card}
-        type: ColumnPanel
-      layout_properties: {grid_position: 'ZJUDIR,PRCTOW'}
-      name: outlined_card_6
-      properties: {role: outlined-card}
-=======
-          layout_properties: {grid_position: 'UKNIZM,WFBRMZ'}
-          name: check_box_medium
-          properties: {align: center, background: '', checked: true, foreground: 'theme:On Primary Container', text: Medium}
-          type: CheckBox
-        - event_bindings: {change: check_box_high_change}
-          layout_properties: {grid_position: 'UKNIZM,DNMJSZ'}
-          name: check_box_high
-          properties: {checked: true, text: High}
-          type: CheckBox
-        layout_properties: {full_width_row: false, grid_position: 'ZTVFMQ,KRMETJ'}
-        name: outlined_card_6
-        properties: {background: 'theme:Primary Container', role: outlined-card}
-        type: ColumnPanel
-      layout_properties: {grid_position: 'DLMBSJ,WLXPKL'}
+      - event_bindings: {change: check_box_high_change}
+        layout_properties: {grid_position: 'WWQICA,GXHYIN UBABNF,PFNRZB TNFNGN,YEOGWM'}
+        name: check_box_high
+        properties: {checked: true, text: High}
+        type: CheckBox
+      layout_properties: {grid_position: 'KCIDMH,NSBLED'}
       name: outlined_card_3
-      properties: {background: 'theme:Primary Container', col_widths: '{}', role: outlined-card}
->>>>>>> d9698a99
+      properties: {background: 'theme:Primary Container', col_widths: '{"GXHYIN":45,"YKBXNY":15,"JKWFVP":20,"PFNRZB":40}', role: outlined-card}
       type: ColumnPanel
     - components:
       - data_bindings: []
